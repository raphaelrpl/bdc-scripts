#
# This file is part of Brazil Data Cube Collection Builder.
# Copyright (C) 2019-2020 INPE.
#
# Brazil Data Cube Collection Builder is free software; you can redistribute it and/or modify it
# under the terms of the MIT License; see LICENSE file for more details.
#

"""Version information for Brazil Data Cube Collection Builder.

This file is imported by ``bdc_collection_builder.__init__``,
and parsed by ``setup.py``.
"""


<<<<<<< HEAD
__version__  = '0.2.1'
=======
__version__  = '0.4.0'
>>>>>>> b2af7eec
<|MERGE_RESOLUTION|>--- conflicted
+++ resolved
@@ -13,8 +13,4 @@
 """
 
 
-<<<<<<< HEAD
-__version__  = '0.2.1'
-=======
-__version__  = '0.4.0'
->>>>>>> b2af7eec
+__version__  = '0.4.0'