--- conflicted
+++ resolved
@@ -66,11 +66,7 @@
     dirs_L2 = search_recent_sen2cor280(safeL2Afull)
     if len(dirs_L2) >= 1:
         for i in range(len(dirs_L2) - 1):
-<<<<<<< HEAD
             shutil.rmtree(dirs_L2[i], ignore_errors=True)
-=======
-            shutil.rmtree(dirs_L2[i])
->>>>>>> c1ce7bfd
         #TODO: Validate SAFE os.path.join(dirname, dirs_L2[0])
         valid = False
         if valid == True:
@@ -78,11 +74,7 @@
             # scene['file'] = dirs_L2[0]
             return dirs_L2[-1]
         else:
-<<<<<<< HEAD
             shutil.rmtree(dirs_L2[-1], ignore_errors=True)
-=======
-            shutil.rmtree(dirs_L2[-1])
->>>>>>> c1ce7bfd
 
     # Send scene to the sen2cor service
     req = resource_get('{}/sen2cor'.format(Config.SEN2COR_URL), params=scene)
